name = "remix"
roles = ["frontend", "backend"]
webhooks_path = "/webhooks"

[commands]
<<<<<<< HEAD
dev = "npm exec remix vite:dev"
=======
dev = "npx prisma generate && npx prisma migrate deploy && npm exec remix dev"
>>>>>>> dca0bb74

[hmr_server]
http_paths = ["/ping"]<|MERGE_RESOLUTION|>--- conflicted
+++ resolved
@@ -3,11 +3,7 @@
 webhooks_path = "/webhooks"
 
 [commands]
-<<<<<<< HEAD
-dev = "npm exec remix vite:dev"
-=======
-dev = "npx prisma generate && npx prisma migrate deploy && npm exec remix dev"
->>>>>>> dca0bb74
+dev = "npx prisma generate && npx prisma migrate deploy && npm exec remix vite:dev"
 
 [hmr_server]
 http_paths = ["/ping"]